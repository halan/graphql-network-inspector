--- conflicted
+++ resolved
@@ -15,23 +15,14 @@
 }
 
 export const NetworkDetails = (props: NetworkDetailsProps) => {
-<<<<<<< HEAD
-  const { data, onClose } = props;
-  const { activeTab, setActiveTab } = useNetworkTabs();
-  const requestHeaders = data.request.headers;
-  const responseHeaders = data.response?.headers || [];
-  const requestBody = data.request.body;
-  const responseBody = data.response?.body;
-  const responseCollapsedCount = requestBody.length > 1 ? 3 : 2;
-=======
   const { data, onClose } = props
   const { activeTab, setActiveTab } = useNetworkTabs()
   const requestHeaders = data.request.headers
   const responseHeaders = data.response?.headers || []
   const requestBody = data.request.body
   const responseBody = data.response?.body
+  const responseCollapsedCount = requestBody.length > 1 ? 3 : 2
   const tracing = useApolloTracing(responseBody)
->>>>>>> 328f57f3
 
   return (
     <Tabs
