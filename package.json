--- conflicted
+++ resolved
@@ -1,11 +1,6 @@
 {
-<<<<<<< HEAD
-  "name": "my-app",
-  "version": "2.3.5",
-=======
   "name": "graphql-network-inspector",
   "version": "2.6.0",
->>>>>>> 328f57f3
   "private": true,
   "scripts": {
     "start": "craco start",
